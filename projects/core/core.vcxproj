--- conflicted
+++ resolved
@@ -1,162 +1,159 @@
-﻿<?xml version="1.0" encoding="utf-8"?>
-<Project DefaultTargets="Build" ToolsVersion="4.0" xmlns="http://schemas.microsoft.com/developer/msbuild/2003">
-  <ItemGroup Label="ProjectConfigurations">
-    <ProjectConfiguration Include="Debug|Win32">
-      <Configuration>Debug</Configuration>
-      <Platform>Win32</Platform>
-    </ProjectConfiguration>
-    <ProjectConfiguration Include="Release|Win32">
-      <Configuration>Release</Configuration>
-      <Platform>Win32</Platform>
-    </ProjectConfiguration>
-  </ItemGroup>
-  <PropertyGroup Label="Globals">
-    <ProjectGuid>{D7D53204-FC0C-4495-8473-FF6F5EBD1C40}</ProjectGuid>
-    <RootNamespace>core</RootNamespace>
-  </PropertyGroup>
-  <Import Project="$(VCTargetsPath)\Microsoft.Cpp.Default.props" />
-  <PropertyGroup Condition="'$(Configuration)|$(Platform)'=='Debug|Win32'" Label="Configuration">
-    <ConfigurationType>DynamicLibrary</ConfigurationType>
-    <UseDebugLibraries>true</UseDebugLibraries>
-    <PlatformToolset>v110</PlatformToolset>
-    <CharacterSet>NotSet</CharacterSet>
-  </PropertyGroup>
-  <PropertyGroup Condition="'$(Configuration)|$(Platform)'=='Release|Win32'" Label="Configuration">
-    <ConfigurationType>DynamicLibrary</ConfigurationType>
-    <UseDebugLibraries>false</UseDebugLibraries>
-    <PlatformToolset>v110</PlatformToolset>
-    <WholeProgramOptimization>true</WholeProgramOptimization>
-    <CharacterSet>NotSet</CharacterSet>
-  </PropertyGroup>
-  <Import Project="$(VCTargetsPath)\Microsoft.Cpp.props" />
-  <ImportGroup Label="ExtensionSettings">
-  </ImportGroup>
-  <ImportGroup Label="PropertySheets" Condition="'$(Configuration)|$(Platform)'=='Debug|Win32'">
-    <Import Project="$(UserRootDir)\Microsoft.Cpp.$(Platform).user.props" Condition="exists('$(UserRootDir)\Microsoft.Cpp.$(Platform).user.props')" Label="LocalAppDataPlatform" />
-  </ImportGroup>
-  <ImportGroup Label="PropertySheets" Condition="'$(Configuration)|$(Platform)'=='Release|Win32'">
-    <Import Project="$(UserRootDir)\Microsoft.Cpp.$(Platform).user.props" Condition="exists('$(UserRootDir)\Microsoft.Cpp.$(Platform).user.props')" Label="LocalAppDataPlatform" />
-  </ImportGroup>
-  <PropertyGroup Label="UserMacros" />
-  <PropertyGroup Condition="'$(Configuration)|$(Platform)'=='Debug|Win32'">
-    <OutDir>$(SolutionDir)bin\$(Configuration)\</OutDir>
-    <IntDir>$(SolutionDir)tmp\$(Configuration)\$(ProjectName)\</IntDir>
-  </PropertyGroup>
-  <PropertyGroup Condition="'$(Configuration)|$(Platform)'=='Release|Win32'">
-    <OutDir>$(SolutionDir)bin\$(Configuration)\</OutDir>
-    <IntDir>$(SolutionDir)tmp\$(Configuration)\$(ProjectName)\</IntDir>
-  </PropertyGroup>
-  <ItemDefinitionGroup Condition="'$(Configuration)|$(Platform)'=='Debug|Win32'">
-    <ClCompile>
-      <WarningLevel>Level3</WarningLevel>
-      <Optimization>Disabled</Optimization>
-      <AdditionalIncludeDirectories>..\..\src;%(AdditionalIncludeDirectories)</AdditionalIncludeDirectories>
-      <MultiProcessorCompilation>true</MultiProcessorCompilation>
-      <MinimalRebuild>false</MinimalRebuild>
-      <ExceptionHandling>Sync</ExceptionHandling>
-      <PreprocessorDefinitions>BUILDING_CORE;%(PreprocessorDefinitions)</PreprocessorDefinitions>
-    </ClCompile>
-    <Link>
-      <GenerateDebugInformation>true</GenerateDebugInformation>
-      <AdditionalDependencies>platform.lib;kernel32.lib;user32.lib;gdi32.lib;winspool.lib;comdlg32.lib;advapi32.lib;shell32.lib;ole32.lib;oleaut32.lib;uuid.lib;odbc32.lib;odbccp32.lib;%(AdditionalDependencies)</AdditionalDependencies>
-      <AdditionalLibraryDirectories>..\..\bin\$(Configuration)\</AdditionalLibraryDirectories>
-    </Link>
-    <PostBuildEvent>
-      <Command>
-      </Command>
-    </PostBuildEvent>
-  </ItemDefinitionGroup>
-  <ItemDefinitionGroup Condition="'$(Configuration)|$(Platform)'=='Release|Win32'">
-    <ClCompile>
-      <WarningLevel>Level3</WarningLevel>
-      <Optimization>MaxSpeed</Optimization>
-      <FunctionLevelLinking>true</FunctionLevelLinking>
-      <IntrinsicFunctions>true</IntrinsicFunctions>
-      <AdditionalIncludeDirectories>..\..\src;%(AdditionalIncludeDirectories)</AdditionalIncludeDirectories>
-      <MultiProcessorCompilation>true</MultiProcessorCompilation>
-      <PreprocessorDefinitions>BUILDING_CORE;%(PreprocessorDefinitions)</PreprocessorDefinitions>
-    </ClCompile>
-    <Link>
-      <GenerateDebugInformation>true</GenerateDebugInformation>
-      <EnableCOMDATFolding>true</EnableCOMDATFolding>
-      <OptimizeReferences>true</OptimizeReferences>
-      <AdditionalDependencies>platform.lib;kernel32.lib;user32.lib;gdi32.lib;winspool.lib;comdlg32.lib;advapi32.lib;shell32.lib;ole32.lib;oleaut32.lib;uuid.lib;odbc32.lib;odbccp32.lib;%(AdditionalDependencies)</AdditionalDependencies>
-      <AdditionalLibraryDirectories>..\..\bin\$(Configuration)\</AdditionalLibraryDirectories>
-    </Link>
-  </ItemDefinitionGroup>
-  <ItemGroup>
-    <ClCompile Include="..\..\src\core\base64.cpp">
-      <ExcludedFromBuild Condition="'$(Configuration)|$(Platform)'=='Debug|Win32'">true</ExcludedFromBuild>
-    </ClCompile>
-    <ClCompile Include="..\..\src\core\crc32.cpp" />
-    <ClCompile Include="..\..\src\core\disk_file_device.cpp" />
-    <ClCompile Include="..\..\src\core\event_manager.cpp" />
-    <ClCompile Include="..\..\src\core\file_system.cpp" />
-    <ClCompile Include="..\..\src\core\file_utils.cpp" />
-    <ClCompile Include="..\..\src\core\istream.cpp" />
-    <ClCompile Include="..\..\src\core\jsmn.cpp" />
-    <ClCompile Include="..\..\src\core\json_object.cpp" />
-    <ClCompile Include="..\..\src\core\json_serializer.cpp" />
-    <ClCompile Include="..\..\src\core\log.cpp" />
-    <ClCompile Include="..\..\src\core\math_utils.cpp" />
-    <ClCompile Include="..\..\src\core\matrix.cpp" />
-    <ClCompile Include="..\..\src\core\memory_file_device.cpp" />
-    <ClCompile Include="..\..\src\core\memory_stream.cpp" />
-    <ClCompile Include="..\..\src\core\quat.cpp" />
-    <ClCompile Include="..\..\src\core\sha1.cpp">
-      <ExcludedFromBuild Condition="'$(Configuration)|$(Platform)'=='Debug|Win32'">true</ExcludedFromBuild>
-    </ClCompile>
-    <ClCompile Include="..\..\src\core\tcp_acceptor.cpp" />
-    <ClCompile Include="..\..\src\core\tcp_connector.cpp" />
-    <ClCompile Include="..\..\src\core\tcp_file_server.cpp" />
-    <ClCompile Include="..\..\src\core\tcp_stream.cpp" />
-    <ClCompile Include="..\..\src\core\tcp_file_device.cpp" />
-  </ItemGroup>
-  <ItemGroup>
-    <ClInclude Include="..\..\src\core\base64.h">
-      <ExcludedFromBuild Condition="'$(Configuration)|$(Platform)'=='Debug|Win32'">true</ExcludedFromBuild>
-    </ClInclude>
-    <ClInclude Include="..\..\src\core\crc32.h" />
-    <ClInclude Include="..\..\src\core\disk_file_device.h" />
-    <ClInclude Include="..\..\src\core\file_system.h" />
-    <ClInclude Include="..\..\src\core\file_utils.h" />
-    <ClInclude Include="..\..\src\core\functor.h" />
-    <ClInclude Include="..\..\src\core\ifile_device.h" />
-    <ClInclude Include="..\..\src\core\ifile.h" />
-    <ClInclude Include="..\..\src\core\ifile_system_defines.h" />
-    <ClInclude Include="..\..\src\core\iserializer.h" />
-    <ClInclude Include="..\..\src\core\lock_free_fifo.h" />
-    <ClInclude Include="..\..\src\core\lock_free_queue.h" />
-    <ClInclude Include="..\..\src\core\log.h" />
-    <ClInclude Include="..\..\src\core\lux.h" />
-    <ClInclude Include="..\..\src\core\event_manager.h" />
-    <ClInclude Include="..\..\src\core\istream.h" />
-    <ClInclude Include="..\..\src\core\jsmn.h" />
-    <ClInclude Include="..\..\src\core\json_object.h" />
-    <ClInclude Include="..\..\src\core\json_serializer.h" />
-    <ClInclude Include="..\..\src\core\map.h" />
-    <ClInclude Include="..\..\src\core\math_utils.h" />
-    <ClInclude Include="..\..\src\core\matrix.h" />
-    <ClInclude Include="..\..\src\core\memory_file_device.h" />
-    <ClInclude Include="..\..\src\core\memory_stream.h" />
-    <ClInclude Include="..\..\src\core\quat.h" />
-    <ClInclude Include="..\..\src\core\sha1.h">
-      <ExcludedFromBuild Condition="'$(Configuration)|$(Platform)'=='Debug|Win32'">true</ExcludedFromBuild>
-    </ClInclude>
-    <ClInclude Include="..\..\src\core\string.h" />
-<<<<<<< HEAD
-=======
-    <ClInclude Include="..\..\src\core\tcp_acceptor.h" />
-    <ClInclude Include="..\..\src\core\tcp_connector.h" />
-    <ClInclude Include="..\..\src\core\tcp_file_server.h" />
-    <ClInclude Include="..\..\src\core\tcp_stream.h" />
-    <ClInclude Include="..\..\src\core\tcp_file_device.h" />
->>>>>>> 9805808c
-    <ClInclude Include="..\..\src\core\transaction_queue.h" />
-    <ClInclude Include="..\..\src\core\vec3.h" />
-    <ClInclude Include="..\..\src\core\vector.h" />
-  </ItemGroup>
-  <Import Project="$(VCTargetsPath)\Microsoft.Cpp.targets" />
-  <ImportGroup Label="ExtensionTargets">
-  </ImportGroup>
+﻿<?xml version="1.0" encoding="utf-8"?>
+<Project DefaultTargets="Build" ToolsVersion="4.0" xmlns="http://schemas.microsoft.com/developer/msbuild/2003">
+  <ItemGroup Label="ProjectConfigurations">
+    <ProjectConfiguration Include="Debug|Win32">
+      <Configuration>Debug</Configuration>
+      <Platform>Win32</Platform>
+    </ProjectConfiguration>
+    <ProjectConfiguration Include="Release|Win32">
+      <Configuration>Release</Configuration>
+      <Platform>Win32</Platform>
+    </ProjectConfiguration>
+  </ItemGroup>
+  <PropertyGroup Label="Globals">
+    <ProjectGuid>{D7D53204-FC0C-4495-8473-FF6F5EBD1C40}</ProjectGuid>
+    <RootNamespace>core</RootNamespace>
+  </PropertyGroup>
+  <Import Project="$(VCTargetsPath)\Microsoft.Cpp.Default.props" />
+  <PropertyGroup Condition="'$(Configuration)|$(Platform)'=='Debug|Win32'" Label="Configuration">
+    <ConfigurationType>DynamicLibrary</ConfigurationType>
+    <UseDebugLibraries>true</UseDebugLibraries>
+    <PlatformToolset>v110</PlatformToolset>
+    <CharacterSet>NotSet</CharacterSet>
+  </PropertyGroup>
+  <PropertyGroup Condition="'$(Configuration)|$(Platform)'=='Release|Win32'" Label="Configuration">
+    <ConfigurationType>DynamicLibrary</ConfigurationType>
+    <UseDebugLibraries>false</UseDebugLibraries>
+    <PlatformToolset>v110</PlatformToolset>
+    <WholeProgramOptimization>true</WholeProgramOptimization>
+    <CharacterSet>NotSet</CharacterSet>
+  </PropertyGroup>
+  <Import Project="$(VCTargetsPath)\Microsoft.Cpp.props" />
+  <ImportGroup Label="ExtensionSettings">
+  </ImportGroup>
+  <ImportGroup Label="PropertySheets" Condition="'$(Configuration)|$(Platform)'=='Debug|Win32'">
+    <Import Project="$(UserRootDir)\Microsoft.Cpp.$(Platform).user.props" Condition="exists('$(UserRootDir)\Microsoft.Cpp.$(Platform).user.props')" Label="LocalAppDataPlatform" />
+  </ImportGroup>
+  <ImportGroup Label="PropertySheets" Condition="'$(Configuration)|$(Platform)'=='Release|Win32'">
+    <Import Project="$(UserRootDir)\Microsoft.Cpp.$(Platform).user.props" Condition="exists('$(UserRootDir)\Microsoft.Cpp.$(Platform).user.props')" Label="LocalAppDataPlatform" />
+  </ImportGroup>
+  <PropertyGroup Label="UserMacros" />
+  <PropertyGroup Condition="'$(Configuration)|$(Platform)'=='Debug|Win32'">
+    <OutDir>$(SolutionDir)bin\$(Configuration)\</OutDir>
+    <IntDir>$(SolutionDir)tmp\$(Configuration)\$(ProjectName)\</IntDir>
+  </PropertyGroup>
+  <PropertyGroup Condition="'$(Configuration)|$(Platform)'=='Release|Win32'">
+    <OutDir>$(SolutionDir)bin\$(Configuration)\</OutDir>
+    <IntDir>$(SolutionDir)tmp\$(Configuration)\$(ProjectName)\</IntDir>
+  </PropertyGroup>
+  <ItemDefinitionGroup Condition="'$(Configuration)|$(Platform)'=='Debug|Win32'">
+    <ClCompile>
+      <WarningLevel>Level3</WarningLevel>
+      <Optimization>Disabled</Optimization>
+      <AdditionalIncludeDirectories>..\..\src;%(AdditionalIncludeDirectories)</AdditionalIncludeDirectories>
+      <MultiProcessorCompilation>true</MultiProcessorCompilation>
+      <MinimalRebuild>false</MinimalRebuild>
+      <ExceptionHandling>Sync</ExceptionHandling>
+      <PreprocessorDefinitions>BUILDING_CORE;%(PreprocessorDefinitions)</PreprocessorDefinitions>
+    </ClCompile>
+    <Link>
+      <GenerateDebugInformation>true</GenerateDebugInformation>
+      <AdditionalDependencies>platform.lib;kernel32.lib;user32.lib;gdi32.lib;winspool.lib;comdlg32.lib;advapi32.lib;shell32.lib;ole32.lib;oleaut32.lib;uuid.lib;odbc32.lib;odbccp32.lib;%(AdditionalDependencies)</AdditionalDependencies>
+      <AdditionalLibraryDirectories>..\..\bin\$(Configuration)\</AdditionalLibraryDirectories>
+    </Link>
+    <PostBuildEvent>
+      <Command>
+      </Command>
+    </PostBuildEvent>
+  </ItemDefinitionGroup>
+  <ItemDefinitionGroup Condition="'$(Configuration)|$(Platform)'=='Release|Win32'">
+    <ClCompile>
+      <WarningLevel>Level3</WarningLevel>
+      <Optimization>MaxSpeed</Optimization>
+      <FunctionLevelLinking>true</FunctionLevelLinking>
+      <IntrinsicFunctions>true</IntrinsicFunctions>
+      <AdditionalIncludeDirectories>..\..\src;%(AdditionalIncludeDirectories)</AdditionalIncludeDirectories>
+      <MultiProcessorCompilation>true</MultiProcessorCompilation>
+      <PreprocessorDefinitions>BUILDING_CORE;%(PreprocessorDefinitions)</PreprocessorDefinitions>
+    </ClCompile>
+    <Link>
+      <GenerateDebugInformation>true</GenerateDebugInformation>
+      <EnableCOMDATFolding>true</EnableCOMDATFolding>
+      <OptimizeReferences>true</OptimizeReferences>
+      <AdditionalDependencies>platform.lib;kernel32.lib;user32.lib;gdi32.lib;winspool.lib;comdlg32.lib;advapi32.lib;shell32.lib;ole32.lib;oleaut32.lib;uuid.lib;odbc32.lib;odbccp32.lib;%(AdditionalDependencies)</AdditionalDependencies>
+      <AdditionalLibraryDirectories>..\..\bin\$(Configuration)\</AdditionalLibraryDirectories>
+    </Link>
+  </ItemDefinitionGroup>
+  <ItemGroup>
+    <ClCompile Include="..\..\src\core\base64.cpp">
+      <ExcludedFromBuild Condition="'$(Configuration)|$(Platform)'=='Debug|Win32'">true</ExcludedFromBuild>
+    </ClCompile>
+    <ClCompile Include="..\..\src\core\crc32.cpp" />
+    <ClCompile Include="..\..\src\core\disk_file_device.cpp" />
+    <ClCompile Include="..\..\src\core\event_manager.cpp" />
+    <ClCompile Include="..\..\src\core\file_system.cpp" />
+    <ClCompile Include="..\..\src\core\file_utils.cpp" />
+    <ClCompile Include="..\..\src\core\istream.cpp" />
+    <ClCompile Include="..\..\src\core\jsmn.cpp" />
+    <ClCompile Include="..\..\src\core\json_object.cpp" />
+    <ClCompile Include="..\..\src\core\json_serializer.cpp" />
+    <ClCompile Include="..\..\src\core\log.cpp" />
+    <ClCompile Include="..\..\src\core\math_utils.cpp" />
+    <ClCompile Include="..\..\src\core\matrix.cpp" />
+    <ClCompile Include="..\..\src\core\memory_file_device.cpp" />
+    <ClCompile Include="..\..\src\core\memory_stream.cpp" />
+    <ClCompile Include="..\..\src\core\quat.cpp" />
+    <ClCompile Include="..\..\src\core\sha1.cpp">
+      <ExcludedFromBuild Condition="'$(Configuration)|$(Platform)'=='Debug|Win32'">true</ExcludedFromBuild>
+    </ClCompile>
+    <ClCompile Include="..\..\src\core\tcp_acceptor.cpp" />
+    <ClCompile Include="..\..\src\core\tcp_connector.cpp" />
+    <ClCompile Include="..\..\src\core\tcp_file_server.cpp" />
+    <ClCompile Include="..\..\src\core\tcp_stream.cpp" />
+    <ClCompile Include="..\..\src\core\tcp_file_device.cpp" />
+  </ItemGroup>
+  <ItemGroup>
+    <ClInclude Include="..\..\src\core\base64.h">
+      <ExcludedFromBuild Condition="'$(Configuration)|$(Platform)'=='Debug|Win32'">true</ExcludedFromBuild>
+    </ClInclude>
+    <ClInclude Include="..\..\src\core\crc32.h" />
+    <ClInclude Include="..\..\src\core\disk_file_device.h" />
+    <ClInclude Include="..\..\src\core\file_system.h" />
+    <ClInclude Include="..\..\src\core\file_utils.h" />
+    <ClInclude Include="..\..\src\core\functor.h" />
+    <ClInclude Include="..\..\src\core\ifile_device.h" />
+    <ClInclude Include="..\..\src\core\ifile.h" />
+    <ClInclude Include="..\..\src\core\ifile_system_defines.h" />
+    <ClInclude Include="..\..\src\core\iserializer.h" />
+    <ClInclude Include="..\..\src\core\lock_free_fifo.h" />
+    <ClInclude Include="..\..\src\core\lock_free_queue.h" />
+    <ClInclude Include="..\..\src\core\log.h" />
+    <ClInclude Include="..\..\src\core\lux.h" />
+    <ClInclude Include="..\..\src\core\event_manager.h" />
+    <ClInclude Include="..\..\src\core\istream.h" />
+    <ClInclude Include="..\..\src\core\jsmn.h" />
+    <ClInclude Include="..\..\src\core\json_object.h" />
+    <ClInclude Include="..\..\src\core\json_serializer.h" />
+    <ClInclude Include="..\..\src\core\map.h" />
+    <ClInclude Include="..\..\src\core\math_utils.h" />
+    <ClInclude Include="..\..\src\core\matrix.h" />
+    <ClInclude Include="..\..\src\core\memory_file_device.h" />
+    <ClInclude Include="..\..\src\core\memory_stream.h" />
+    <ClInclude Include="..\..\src\core\quat.h" />
+    <ClInclude Include="..\..\src\core\sha1.h">
+      <ExcludedFromBuild Condition="'$(Configuration)|$(Platform)'=='Debug|Win32'">true</ExcludedFromBuild>
+    </ClInclude>
+    <ClInclude Include="..\..\src\core\string.h" />
+    <ClInclude Include="..\..\src\core\tcp_acceptor.h" />
+    <ClInclude Include="..\..\src\core\tcp_connector.h" />
+    <ClInclude Include="..\..\src\core\tcp_file_server.h" />
+    <ClInclude Include="..\..\src\core\tcp_stream.h" />
+    <ClInclude Include="..\..\src\core\tcp_file_device.h" />
+    <ClInclude Include="..\..\src\core\transaction_queue.h" />
+    <ClInclude Include="..\..\src\core\vec3.h" />
+    <ClInclude Include="..\..\src\core\vector.h" />
+  </ItemGroup>
+  <Import Project="$(VCTargetsPath)\Microsoft.Cpp.targets" />
+  <ImportGroup Label="ExtensionTargets">
+  </ImportGroup>
 </Project>