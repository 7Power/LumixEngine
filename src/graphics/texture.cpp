#include "graphics/gl_ext.h"
#include "core/file_system.h"
#include "core/ifile.h"
#include "core/log.h"
#include "graphics/texture.h"

namespace Lux
{


namespace DDS
{
	static const uint32_t DDS_MAGIC = 0x20534444; //  little-endian
	static const uint32_t DDSD_CAPS = 0x00000001;
	static const uint32_t DDSD_HEIGHT = 0x00000002;
	static const uint32_t DDSD_WIDTH = 0x00000004;
	static const uint32_t DDSD_PITCH = 0x00000008;
	static const uint32_t DDSD_PIXELFORMAT = 0x00001000;
	static const uint32_t DDSD_MIPMAPCOUNT = 0x00020000;
	static const uint32_t DDSD_LINEARSIZE = 0x00080000;
	static const uint32_t DDSD_DEPTH = 0x00800000;
	static const uint32_t DDPF_ALPHAPIXELS = 0x00000001;
	static const uint32_t DDPF_FOURCC = 0x00000004;
	static const uint32_t DDPF_INDEXED = 0x00000020;
	static const uint32_t DDPF_RGB = 0x00000040;
	static const uint32_t DDSCAPS_COMPLEX = 0x00000008;
	static const uint32_t DDSCAPS_TEXTURE = 0x00001000;
	static const uint32_t DDSCAPS_MIPMAP = 0x00400000;
	static const uint32_t DDSCAPS2_CUBEMAP = 0x00000200;
	static const uint32_t DDSCAPS2_CUBEMAP_POSITIVEX = 0x00000400;
	static const uint32_t DDSCAPS2_CUBEMAP_NEGATIVEX = 0x00000800;
	static const uint32_t DDSCAPS2_CUBEMAP_POSITIVEY = 0x00001000;
	static const uint32_t DDSCAPS2_CUBEMAP_NEGATIVEY = 0x00002000;
	static const uint32_t DDSCAPS2_CUBEMAP_POSITIVEZ = 0x00004000;
	static const uint32_t DDSCAPS2_CUBEMAP_NEGATIVEZ = 0x00008000;
	static const uint32_t DDSCAPS2_VOLUME = 0x00200000;
	static const uint32_t D3DFMT_DXT1 = '1TXD';
	static const uint32_t D3DFMT_DXT2 = '2TXD';
	static const uint32_t D3DFMT_DXT3 = '3TXD';
	static const uint32_t D3DFMT_DXT4 = '4TXD';
	static const uint32_t D3DFMT_DXT5 = '5TXD';

	struct PixelFormat {
		uint32_t dwSize;
		uint32_t dwFlags;
		uint32_t dwFourCC;
		uint32_t dwRGBBitCount;
		uint32_t dwRBitMask;
		uint32_t dwGBitMask;
		uint32_t dwBBitMask;
		uint32_t dwAlphaBitMask;
	};

	struct Caps2 {
		uint32_t dwCaps1;
		uint32_t dwCaps2;
		uint32_t dwDDSX;
		uint32_t dwReserved;
	};

	union Header {
		struct {
			uint32_t dwMagic;
			uint32_t dwSize;
			uint32_t dwFlags;
			uint32_t dwHeight;
			uint32_t dwWidth;
			uint32_t dwPitchOrLinearSize;
			uint32_t dwDepth;
			uint32_t dwMipMapCount;
			uint32_t dwReserved1[11];

			PixelFormat pixelFormat;
			Caps2 caps2;

			uint32_t dwReserved2;
		};
		char data[128];
	};

	struct LoadInfo {
		bool compressed;
		bool swap;
		bool palette;
		uint32_t divSize;
		uint32_t blockBytes;
		GLenum internalFormat;
		GLenum externalFormat;
		GLenum type;
	};

	static bool isDXT1(PixelFormat& pf)
	{
		return ((pf.dwFlags & DDPF_FOURCC) && (pf.dwFourCC == D3DFMT_DXT1));
	}

	static bool isDXT3(PixelFormat& pf)
	{
		return ((pf.dwFlags & DDPF_FOURCC) && (pf.dwFourCC == D3DFMT_DXT3));

	}

	static bool isDXT5(PixelFormat& pf)
	{
		return ((pf.dwFlags & DDPF_FOURCC) && (pf.dwFourCC == D3DFMT_DXT5));
	}

	static bool isBGRA8(PixelFormat& pf)
	{
		return ((pf.dwFlags & DDPF_RGB)
			&& (pf.dwFlags & DDPF_ALPHAPIXELS)
			&& (pf.dwRGBBitCount == 32)
			&& (pf.dwRBitMask == 0xff0000)
			&& (pf.dwGBitMask == 0xff00)
			&& (pf.dwBBitMask == 0xff)
			&& (pf.dwAlphaBitMask == 0xff000000U));
	}

	static bool isBGR8(PixelFormat& pf)
	{
		return ((pf.dwFlags & DDPF_ALPHAPIXELS)
			&& !(pf.dwFlags & DDPF_ALPHAPIXELS)
			&& (pf.dwRGBBitCount == 24)
			&& (pf.dwRBitMask == 0xff0000)
			&& (pf.dwGBitMask == 0xff00)
			&& (pf.dwBBitMask == 0xff));
	}

	static bool isBGR5A1(PixelFormat& pf)
	{
		return ((pf.dwFlags & DDPF_RGB)
			&& (pf.dwFlags & DDPF_ALPHAPIXELS)
			&& (pf.dwRGBBitCount == 16)
			&& (pf.dwRBitMask == 0x00007c00)
			&& (pf.dwGBitMask == 0x000003e0)
			&& (pf.dwBBitMask == 0x0000001f)
			&& (pf.dwAlphaBitMask == 0x00008000));
	}

	static bool isBGR565(PixelFormat& pf)
	{
		return ((pf.dwFlags & DDPF_RGB)
			&& !(pf.dwFlags & DDPF_ALPHAPIXELS)
			&& (pf.dwRGBBitCount == 16)
			&& (pf.dwRBitMask == 0x0000f800)
			&& (pf.dwGBitMask == 0x000007e0)
			&& (pf.dwBBitMask == 0x0000001f));
	}

	static bool isINDEX8(PixelFormat& pf)
	{
		return ((pf.dwFlags & DDPF_INDEXED) && (pf.dwRGBBitCount == 8));
	}

	static LoadInfo loadInfoDXT1 = {
		true, false, false, 4, 8, GL_COMPRESSED_RGBA_S3TC_DXT1
	};
	static LoadInfo loadInfoDXT3 = {
		true, false, false, 4, 16, GL_COMPRESSED_RGBA_S3TC_DXT3
	};
	static LoadInfo loadInfoDXT5 = {
		true, false, false, 4, 16, GL_COMPRESSED_RGBA_S3TC_DXT5
	};
	static LoadInfo loadInfoBGRA8 = {
		false, false, false, 1, 4, GL_RGBA8, GL_BGRA, GL_UNSIGNED_BYTE
	};
	static LoadInfo loadInfoBGR8 = {
		false, false, false, 1, 3, GL_RGB8, GL_BGR, GL_UNSIGNED_BYTE
	};
	static LoadInfo loadInfoBGR5A1 = {
		false, true, false, 1, 2, GL_RGB5_A1, GL_BGRA, GL_UNSIGNED_SHORT_1_5_5_5_REV
	};
	static LoadInfo loadInfoBGR565 = {
		false, true, false, 1, 2, GL_RGB5, GL_RGB, GL_UNSIGNED_SHORT_5_6_5
	};
	static LoadInfo loadInfoIndex8 = {
		false, false, true, 1, 1, GL_RGB8, GL_BGRA, GL_UNSIGNED_BYTE
	};
}


#pragma pack(1) 
struct TGAHeader 
{
	char  idLength;
	char  colourMapType;
	char  dataType;
	short int colourMapOrigin;
	short int colourMapLength;
	char  colourMapDepth;
	short int xOrigin;
	short int yOrigin;
	short int width;
	short int height;
	char  bitsPerPixel;
	char  imageDescriptor;
};
#pragma pack()


Texture::Texture(const Path& path, ResourceManager& resource_manager)
	: Resource(path, resource_manager)
{
	glGenTextures(1, &m_id);
}

Texture::~Texture()
{
	glDeleteTextures(1, &m_id);
}

bool Texture::create(int w, int h)
{
	glBindTexture(GL_TEXTURE_2D, m_id);
	glTexParameteri(GL_TEXTURE_2D, GL_TEXTURE_MIN_FILTER, GL_LINEAR);
	glTexParameteri(GL_TEXTURE_2D, GL_TEXTURE_MAG_FILTER, GL_LINEAR);
	glTexParameteri(GL_TEXTURE_2D, GL_TEXTURE_WRAP_S, GL_CLAMP_TO_EDGE);
	glTexParameteri(GL_TEXTURE_2D, GL_TEXTURE_WRAP_T, GL_CLAMP_TO_EDGE);
	glTexImage2D(GL_TEXTURE_2D, 0, GL_RGBA, w, h, 0, GL_RGBA, GL_UNSIGNED_BYTE, 0);
	return true;
}

void Texture::apply(int unit)
{
	glActiveTexture(GL_TEXTURE0 + unit); 
	glBindTexture(GL_TEXTURE_2D, m_id);
	glEnable(GL_TEXTURE_2D);
}


bool Texture::loadTGA(FS::IFile* file)
{
	int buffer_size = file->size();
	char* buffer = LUX_NEW_ARRAY(char, buffer_size);
	file->read(buffer, buffer_size);

	TGAHeader header;
	memcpy(&header, buffer, sizeof(TGAHeader));

	int color_mode = header.bitsPerPixel / 8;
	int image_size = header.width * header.height * 4;

	if (header.dataType != 2)
	{
		LUX_DELETE_ARRAY(buffer);
		g_log_error.log("renderer", "Unsupported texture format %s", m_path);
		return false;
	}

	if (color_mode < 3)
	{
		LUX_DELETE_ARRAY(buffer);
		g_log_error.log("renderer", "Unsupported color mode %s", m_path);
		return false;
	}

	const char* image_src = buffer + sizeof(TGAHeader);
	unsigned char* image_dest = LUX_NEW_ARRAY(unsigned char, image_size);

	// Targa is BGR, swap to RGB, add alpha and flip Y axis
	for (long y = 0; y < header.height; y++)
	{
		long read_index = y * header.width * color_mode;
		long write_index = ((header.imageDescriptor & 32) != 0) ? read_index : y * header.width * 4;
		for (long x = 0; x < header.width; x++)
		{
<<<<<<< HEAD
			LUX_DELETE_ARRAY(buffer);
			g_log_warning.log("renderer", "Unsupported texture format %s", m_path.c_str());
			return;
=======
			image_dest[write_index] = image_src[read_index + 2];
			image_dest[write_index + 1] = image_src[read_index + 1];
			image_dest[write_index + 2] = image_src[read_index];
			if (color_mode == 4)
				image_dest[write_index + 3] = image_src[read_index + 3];
			else
				image_dest[write_index + 3] = 255;

			write_index += 4;
			read_index += color_mode;
>>>>>>> 4856a68d
		}
	}

	glGenTextures(1, &m_id);
	if (m_id == 0)
	{
		LUX_DELETE_ARRAY(buffer);
		LUX_DELETE_ARRAY(image_dest);
		return false;
	}

	glBindTexture(GL_TEXTURE_2D, m_id);

	glTexImage2D(GL_TEXTURE_2D, 0, GL_RGBA, header.width, header.height, 0, GL_RGBA, GL_UNSIGNED_BYTE, image_dest);
	glTexParameteri(GL_TEXTURE_2D, GL_TEXTURE_MIN_FILTER, GL_LINEAR);
	glTexParameteri(GL_TEXTURE_2D, GL_TEXTURE_MAG_FILTER, GL_LINEAR);

	/*glTexParameteri(GL_TEXTURE_2D, GL_TEXTURE_WRAP_S, GL_CLAMP_TO_EDGE);
	glTexParameteri(GL_TEXTURE_2D, GL_TEXTURE_WRAP_T, GL_CLAMP_TO_EDGE);*/

	LUX_DELETE_ARRAY(image_dest);
	LUX_DELETE_ARRAY(buffer);
	return true;
}


bool Texture::loadDDS(FS::IFile* file)
{
	DDS::Header hdr;
	uint32_t width = 0;
	uint32_t height = 0;
	uint32_t mipMapCount = 0;

	file->read(&hdr, sizeof(hdr));
	ASSERT(hdr.dwMagic == DDS::DDS_MAGIC);
	ASSERT(hdr.dwSize == 124);

	if (hdr.dwMagic != DDS::DDS_MAGIC || hdr.dwSize != 124 ||
		!(hdr.dwFlags & DDS::DDSD_PIXELFORMAT) || !(hdr.dwFlags & DDS::DDSD_CAPS))
	{
		g_log_error.log("renderer", "Wrong dds format or corrupted dds %s", m_path.c_str());
		return false;
	}

	width = hdr.dwWidth;
	height = hdr.dwHeight;
	ASSERT(!(width & (width - 1)));
	ASSERT(!(height & (height - 1)));
	if ((width & (width - 1)) || (height & (height - 1)))
	{
		g_log_error.log("renderer", "Wrong dds format %s", m_path.c_str());
		return false;
	}

	DDS::LoadInfo* li;

	if (isDXT1(hdr.pixelFormat))
	{
		li = &DDS::loadInfoDXT1;
	}
	else if (isDXT3(hdr.pixelFormat))
	{
		li = &DDS::loadInfoDXT3;
	}
	else if (isDXT5(hdr.pixelFormat))
	{
		li = &DDS::loadInfoDXT5;
	}
	else if (isBGRA8(hdr.pixelFormat))
	{
		li = &DDS::loadInfoBGRA8;
	}
	else if (isBGR8(hdr.pixelFormat))
	{
		li = &DDS::loadInfoBGR8;
	}
	else if (isBGR5A1(hdr.pixelFormat))
	{
		li = &DDS::loadInfoBGR5A1;
	}
	else if (isBGR565(hdr.pixelFormat))
	{
		li = &DDS::loadInfoBGR565;
	}
	else if (isINDEX8(hdr.pixelFormat))
	{
		li = &DDS::loadInfoIndex8;
	}
	else
	{
		g_log_error.log("renderer", "Unsupported DDS format %s", m_path.c_str());
		return false;
	}

	glGenTextures(1, &m_id);
	if (m_id == 0)
	{
		g_log_error.log("renderer", "Error generating OpenGL texture %s", m_path.c_str());
		return false;
	}

	glBindTexture(GL_TEXTURE_2D, m_id);

	glTexParameteri(GL_TEXTURE_2D, GL_GENERATE_MIPMAP, GL_FALSE);
	mipMapCount = (hdr.dwFlags & DDS::DDSD_MIPMAPCOUNT) ? hdr.dwMipMapCount : 1;
	if (li->compressed)
	{
		uint32_t size = max(li->divSize, width) / li->divSize * max(li->divSize, height) / li->divSize * li->blockBytes;
		ASSERT(size == hdr.dwPitchOrLinearSize);
		ASSERT(hdr.dwFlags & DDS::DDSD_LINEARSIZE);
		if (size != hdr.dwPitchOrLinearSize || (hdr.dwFlags & DDS::DDSD_LINEARSIZE) == 0)
		{
<<<<<<< HEAD
			LUX_DELETE_ARRAY(buffer);
			g_log_warning.log("renderer", "Unsupported color mode %s", m_path.c_str());
			return;
=======
			glDeleteTextures(1, &m_id);
			g_log_error.log("renderer", "Unsupported DDS format %s", m_path.c_str());
			return false;
>>>>>>> 4856a68d
		}
		unsigned char * data = LUX_NEW_ARRAY(unsigned char, size);
		ASSERT(data);
		for (uint32_t ix = 0; ix < mipMapCount; ++ix)
		{
			file->read(data, size);
			glCompressedTexImage2D(GL_TEXTURE_2D, ix, li->internalFormat, width, height, 0, size, data);
			width = (width + 1) >> 1;
			height = (height + 1) >> 1;
			size = max(li->divSize, width) / li->divSize * max(li->divSize, height) / li->divSize * li->blockBytes;
		}
		LUX_DELETE_ARRAY(data);
	}
	else if (li->palette)
	{
		ASSERT(hdr.dwFlags & DDS::DDSD_PITCH);
		ASSERT(hdr.pixelFormat.dwRGBBitCount == 8);
		if ((hdr.dwFlags & DDS::DDSD_PITCH) == 0 || hdr.pixelFormat.dwRGBBitCount != 8)
		{
			glDeleteTextures(1, &m_id);
			g_log_error.log("renderer", "Unsupported DDS format %s", m_path.c_str());
			return false;
		}
		uint32_t size = hdr.dwPitchOrLinearSize * height;
		ASSERT(size == width * height * li->blockBytes);
		if (size != width * height * li->blockBytes)
		{
			glDeleteTextures(1, &m_id);
			g_log_error.log("renderer", "Unsupported DDS format or corrupted DDS %s", m_path.c_str());
			return false;
		}
		unsigned char * data = LUX_NEW_ARRAY(unsigned char, size);
		uint32_t palette[256];
		uint32_t * unpacked = LUX_NEW_ARRAY(uint32_t, size);
		file->read(palette, 4 * 256);
		for (uint32_t ix = 0; ix < mipMapCount; ++ix)
		{
			file->read(data, size);
			for (uint32_t zz = 0; zz < size; ++zz)
			{
				unpacked[zz] = palette[data[zz]];
			}
			glPixelStorei(GL_UNPACK_ROW_LENGTH, height);
			glTexImage2D(GL_TEXTURE_2D, ix, li->internalFormat, width, height, 0, li->externalFormat, li->type, unpacked);
			width = (width + 1) >> 1;
			height = (height + 1) >> 1;
			size = width * height * li->blockBytes;
		}
		LUX_DELETE_ARRAY(data);
		LUX_DELETE_ARRAY(unpacked);
	}
	else
	{
		if (li->swap)
		{
			glPixelStorei(GL_UNPACK_SWAP_BYTES, GL_TRUE);
		}
		uint32_t size = width * height * li->blockBytes;
		unsigned char * data = LUX_NEW_ARRAY(unsigned char, size);
		for (uint32_t ix = 0; ix < mipMapCount; ++ix)
		{
			file->read(data, size);
			glPixelStorei(GL_UNPACK_ROW_LENGTH, height);
			glTexImage2D(GL_TEXTURE_2D, ix, li->internalFormat, width, height, 0, li->externalFormat, li->type, data);
			width = (width+ 1) >> 1;
			height = (height + 1) >> 1;
			size = width * height * li->blockBytes;
		}
		LUX_DELETE_ARRAY(data);
		glPixelStorei(GL_UNPACK_SWAP_BYTES, GL_FALSE);
	}
	glTexParameteri(GL_TEXTURE_2D, GL_TEXTURE_MAX_LEVEL, mipMapCount - 1);

	return true;
}

void Texture::loaded(FS::IFile* file, bool success, FS::FileSystem& fs)
{
	TODO("Optimize it! Buffer is not necesary at all and image_dest might be shared.");
	if (success)
	{
		const char* path = m_path.c_str();
		int len = m_path.length();
		if (len > 3 && strcmp(path + len - 4, ".dds") == 0)
		{
			bool loaded = loadDDS(file);
			ASSERT(loaded);
		}
		else
		{
			bool loaded = loadTGA(file);
		}

		m_size = file->size();
		decrementDepCount();
	}
	else
	{
		g_log_error.log("renderer", "Error loading texture %s", m_path.c_str());
	}
	
	fs.close(file);
}


void Texture::doUnload(void)
{
	TODO("Implement Shader Unload");

	m_size = 0;
	onEmpty();
}

FS::ReadCallback Texture::getReadCallback()
{
	FS::ReadCallback cb;
	cb.bind<Texture, &Texture::loaded>(this);
	return cb;
}

} // ~namespace Lux
<|MERGE_RESOLUTION|>--- conflicted
+++ resolved
@@ -1,524 +1,512 @@
-#include "graphics/gl_ext.h"
-#include "core/file_system.h"
-#include "core/ifile.h"
-#include "core/log.h"
-#include "graphics/texture.h"
-
-namespace Lux
-{
-
-
-namespace DDS
-{
-	static const uint32_t DDS_MAGIC = 0x20534444; //  little-endian
-	static const uint32_t DDSD_CAPS = 0x00000001;
-	static const uint32_t DDSD_HEIGHT = 0x00000002;
-	static const uint32_t DDSD_WIDTH = 0x00000004;
-	static const uint32_t DDSD_PITCH = 0x00000008;
-	static const uint32_t DDSD_PIXELFORMAT = 0x00001000;
-	static const uint32_t DDSD_MIPMAPCOUNT = 0x00020000;
-	static const uint32_t DDSD_LINEARSIZE = 0x00080000;
-	static const uint32_t DDSD_DEPTH = 0x00800000;
-	static const uint32_t DDPF_ALPHAPIXELS = 0x00000001;
-	static const uint32_t DDPF_FOURCC = 0x00000004;
-	static const uint32_t DDPF_INDEXED = 0x00000020;
-	static const uint32_t DDPF_RGB = 0x00000040;
-	static const uint32_t DDSCAPS_COMPLEX = 0x00000008;
-	static const uint32_t DDSCAPS_TEXTURE = 0x00001000;
-	static const uint32_t DDSCAPS_MIPMAP = 0x00400000;
-	static const uint32_t DDSCAPS2_CUBEMAP = 0x00000200;
-	static const uint32_t DDSCAPS2_CUBEMAP_POSITIVEX = 0x00000400;
-	static const uint32_t DDSCAPS2_CUBEMAP_NEGATIVEX = 0x00000800;
-	static const uint32_t DDSCAPS2_CUBEMAP_POSITIVEY = 0x00001000;
-	static const uint32_t DDSCAPS2_CUBEMAP_NEGATIVEY = 0x00002000;
-	static const uint32_t DDSCAPS2_CUBEMAP_POSITIVEZ = 0x00004000;
-	static const uint32_t DDSCAPS2_CUBEMAP_NEGATIVEZ = 0x00008000;
-	static const uint32_t DDSCAPS2_VOLUME = 0x00200000;
-	static const uint32_t D3DFMT_DXT1 = '1TXD';
-	static const uint32_t D3DFMT_DXT2 = '2TXD';
-	static const uint32_t D3DFMT_DXT3 = '3TXD';
-	static const uint32_t D3DFMT_DXT4 = '4TXD';
-	static const uint32_t D3DFMT_DXT5 = '5TXD';
-
-	struct PixelFormat {
-		uint32_t dwSize;
-		uint32_t dwFlags;
-		uint32_t dwFourCC;
-		uint32_t dwRGBBitCount;
-		uint32_t dwRBitMask;
-		uint32_t dwGBitMask;
-		uint32_t dwBBitMask;
-		uint32_t dwAlphaBitMask;
-	};
-
-	struct Caps2 {
-		uint32_t dwCaps1;
-		uint32_t dwCaps2;
-		uint32_t dwDDSX;
-		uint32_t dwReserved;
-	};
-
-	union Header {
-		struct {
-			uint32_t dwMagic;
-			uint32_t dwSize;
-			uint32_t dwFlags;
-			uint32_t dwHeight;
-			uint32_t dwWidth;
-			uint32_t dwPitchOrLinearSize;
-			uint32_t dwDepth;
-			uint32_t dwMipMapCount;
-			uint32_t dwReserved1[11];
-
-			PixelFormat pixelFormat;
-			Caps2 caps2;
-
-			uint32_t dwReserved2;
-		};
-		char data[128];
-	};
-
-	struct LoadInfo {
-		bool compressed;
-		bool swap;
-		bool palette;
-		uint32_t divSize;
-		uint32_t blockBytes;
-		GLenum internalFormat;
-		GLenum externalFormat;
-		GLenum type;
-	};
-
-	static bool isDXT1(PixelFormat& pf)
-	{
-		return ((pf.dwFlags & DDPF_FOURCC) && (pf.dwFourCC == D3DFMT_DXT1));
-	}
-
-	static bool isDXT3(PixelFormat& pf)
-	{
-		return ((pf.dwFlags & DDPF_FOURCC) && (pf.dwFourCC == D3DFMT_DXT3));
-
-	}
-
-	static bool isDXT5(PixelFormat& pf)
-	{
-		return ((pf.dwFlags & DDPF_FOURCC) && (pf.dwFourCC == D3DFMT_DXT5));
-	}
-
-	static bool isBGRA8(PixelFormat& pf)
-	{
-		return ((pf.dwFlags & DDPF_RGB)
-			&& (pf.dwFlags & DDPF_ALPHAPIXELS)
-			&& (pf.dwRGBBitCount == 32)
-			&& (pf.dwRBitMask == 0xff0000)
-			&& (pf.dwGBitMask == 0xff00)
-			&& (pf.dwBBitMask == 0xff)
-			&& (pf.dwAlphaBitMask == 0xff000000U));
-	}
-
-	static bool isBGR8(PixelFormat& pf)
-	{
-		return ((pf.dwFlags & DDPF_ALPHAPIXELS)
-			&& !(pf.dwFlags & DDPF_ALPHAPIXELS)
-			&& (pf.dwRGBBitCount == 24)
-			&& (pf.dwRBitMask == 0xff0000)
-			&& (pf.dwGBitMask == 0xff00)
-			&& (pf.dwBBitMask == 0xff));
-	}
-
-	static bool isBGR5A1(PixelFormat& pf)
-	{
-		return ((pf.dwFlags & DDPF_RGB)
-			&& (pf.dwFlags & DDPF_ALPHAPIXELS)
-			&& (pf.dwRGBBitCount == 16)
-			&& (pf.dwRBitMask == 0x00007c00)
-			&& (pf.dwGBitMask == 0x000003e0)
-			&& (pf.dwBBitMask == 0x0000001f)
-			&& (pf.dwAlphaBitMask == 0x00008000));
-	}
-
-	static bool isBGR565(PixelFormat& pf)
-	{
-		return ((pf.dwFlags & DDPF_RGB)
-			&& !(pf.dwFlags & DDPF_ALPHAPIXELS)
-			&& (pf.dwRGBBitCount == 16)
-			&& (pf.dwRBitMask == 0x0000f800)
-			&& (pf.dwGBitMask == 0x000007e0)
-			&& (pf.dwBBitMask == 0x0000001f));
-	}
-
-	static bool isINDEX8(PixelFormat& pf)
-	{
-		return ((pf.dwFlags & DDPF_INDEXED) && (pf.dwRGBBitCount == 8));
-	}
-
-	static LoadInfo loadInfoDXT1 = {
-		true, false, false, 4, 8, GL_COMPRESSED_RGBA_S3TC_DXT1
-	};
-	static LoadInfo loadInfoDXT3 = {
-		true, false, false, 4, 16, GL_COMPRESSED_RGBA_S3TC_DXT3
-	};
-	static LoadInfo loadInfoDXT5 = {
-		true, false, false, 4, 16, GL_COMPRESSED_RGBA_S3TC_DXT5
-	};
-	static LoadInfo loadInfoBGRA8 = {
-		false, false, false, 1, 4, GL_RGBA8, GL_BGRA, GL_UNSIGNED_BYTE
-	};
-	static LoadInfo loadInfoBGR8 = {
-		false, false, false, 1, 3, GL_RGB8, GL_BGR, GL_UNSIGNED_BYTE
-	};
-	static LoadInfo loadInfoBGR5A1 = {
-		false, true, false, 1, 2, GL_RGB5_A1, GL_BGRA, GL_UNSIGNED_SHORT_1_5_5_5_REV
-	};
-	static LoadInfo loadInfoBGR565 = {
-		false, true, false, 1, 2, GL_RGB5, GL_RGB, GL_UNSIGNED_SHORT_5_6_5
-	};
-	static LoadInfo loadInfoIndex8 = {
-		false, false, true, 1, 1, GL_RGB8, GL_BGRA, GL_UNSIGNED_BYTE
-	};
-}
-
-
-#pragma pack(1) 
-struct TGAHeader 
-{
-	char  idLength;
-	char  colourMapType;
-	char  dataType;
-	short int colourMapOrigin;
-	short int colourMapLength;
-	char  colourMapDepth;
-	short int xOrigin;
-	short int yOrigin;
-	short int width;
-	short int height;
-	char  bitsPerPixel;
-	char  imageDescriptor;
-};
-#pragma pack()
-
-
-Texture::Texture(const Path& path, ResourceManager& resource_manager)
-	: Resource(path, resource_manager)
-{
-	glGenTextures(1, &m_id);
-}
-
-Texture::~Texture()
-{
-	glDeleteTextures(1, &m_id);
-}
-
-bool Texture::create(int w, int h)
-{
-	glBindTexture(GL_TEXTURE_2D, m_id);
-	glTexParameteri(GL_TEXTURE_2D, GL_TEXTURE_MIN_FILTER, GL_LINEAR);
-	glTexParameteri(GL_TEXTURE_2D, GL_TEXTURE_MAG_FILTER, GL_LINEAR);
-	glTexParameteri(GL_TEXTURE_2D, GL_TEXTURE_WRAP_S, GL_CLAMP_TO_EDGE);
-	glTexParameteri(GL_TEXTURE_2D, GL_TEXTURE_WRAP_T, GL_CLAMP_TO_EDGE);
-	glTexImage2D(GL_TEXTURE_2D, 0, GL_RGBA, w, h, 0, GL_RGBA, GL_UNSIGNED_BYTE, 0);
-	return true;
-}
-
-void Texture::apply(int unit)
-{
-	glActiveTexture(GL_TEXTURE0 + unit); 
-	glBindTexture(GL_TEXTURE_2D, m_id);
-	glEnable(GL_TEXTURE_2D);
-}
-
-
-bool Texture::loadTGA(FS::IFile* file)
-{
-	int buffer_size = file->size();
-	char* buffer = LUX_NEW_ARRAY(char, buffer_size);
-	file->read(buffer, buffer_size);
-
-	TGAHeader header;
-	memcpy(&header, buffer, sizeof(TGAHeader));
-
-	int color_mode = header.bitsPerPixel / 8;
-	int image_size = header.width * header.height * 4;
-
-	if (header.dataType != 2)
-	{
-		LUX_DELETE_ARRAY(buffer);
-		g_log_error.log("renderer", "Unsupported texture format %s", m_path);
-		return false;
-	}
-
-	if (color_mode < 3)
-	{
-		LUX_DELETE_ARRAY(buffer);
-		g_log_error.log("renderer", "Unsupported color mode %s", m_path);
-		return false;
-	}
-
-	const char* image_src = buffer + sizeof(TGAHeader);
-	unsigned char* image_dest = LUX_NEW_ARRAY(unsigned char, image_size);
-
-	// Targa is BGR, swap to RGB, add alpha and flip Y axis
-	for (long y = 0; y < header.height; y++)
-	{
-		long read_index = y * header.width * color_mode;
-		long write_index = ((header.imageDescriptor & 32) != 0) ? read_index : y * header.width * 4;
-		for (long x = 0; x < header.width; x++)
-		{
-<<<<<<< HEAD
-			LUX_DELETE_ARRAY(buffer);
-			g_log_warning.log("renderer", "Unsupported texture format %s", m_path.c_str());
-			return;
-=======
-			image_dest[write_index] = image_src[read_index + 2];
-			image_dest[write_index + 1] = image_src[read_index + 1];
-			image_dest[write_index + 2] = image_src[read_index];
-			if (color_mode == 4)
-				image_dest[write_index + 3] = image_src[read_index + 3];
-			else
-				image_dest[write_index + 3] = 255;
-
-			write_index += 4;
-			read_index += color_mode;
->>>>>>> 4856a68d
-		}
-	}
-
-	glGenTextures(1, &m_id);
-	if (m_id == 0)
-	{
-		LUX_DELETE_ARRAY(buffer);
-		LUX_DELETE_ARRAY(image_dest);
-		return false;
-	}
-
-	glBindTexture(GL_TEXTURE_2D, m_id);
-
-	glTexImage2D(GL_TEXTURE_2D, 0, GL_RGBA, header.width, header.height, 0, GL_RGBA, GL_UNSIGNED_BYTE, image_dest);
-	glTexParameteri(GL_TEXTURE_2D, GL_TEXTURE_MIN_FILTER, GL_LINEAR);
-	glTexParameteri(GL_TEXTURE_2D, GL_TEXTURE_MAG_FILTER, GL_LINEAR);
-
-	/*glTexParameteri(GL_TEXTURE_2D, GL_TEXTURE_WRAP_S, GL_CLAMP_TO_EDGE);
-	glTexParameteri(GL_TEXTURE_2D, GL_TEXTURE_WRAP_T, GL_CLAMP_TO_EDGE);*/
-
-	LUX_DELETE_ARRAY(image_dest);
-	LUX_DELETE_ARRAY(buffer);
-	return true;
-}
-
-
-bool Texture::loadDDS(FS::IFile* file)
-{
-	DDS::Header hdr;
-	uint32_t width = 0;
-	uint32_t height = 0;
-	uint32_t mipMapCount = 0;
-
-	file->read(&hdr, sizeof(hdr));
-	ASSERT(hdr.dwMagic == DDS::DDS_MAGIC);
-	ASSERT(hdr.dwSize == 124);
-
-	if (hdr.dwMagic != DDS::DDS_MAGIC || hdr.dwSize != 124 ||
-		!(hdr.dwFlags & DDS::DDSD_PIXELFORMAT) || !(hdr.dwFlags & DDS::DDSD_CAPS))
-	{
-		g_log_error.log("renderer", "Wrong dds format or corrupted dds %s", m_path.c_str());
-		return false;
-	}
-
-	width = hdr.dwWidth;
-	height = hdr.dwHeight;
-	ASSERT(!(width & (width - 1)));
-	ASSERT(!(height & (height - 1)));
-	if ((width & (width - 1)) || (height & (height - 1)))
-	{
-		g_log_error.log("renderer", "Wrong dds format %s", m_path.c_str());
-		return false;
-	}
-
-	DDS::LoadInfo* li;
-
-	if (isDXT1(hdr.pixelFormat))
-	{
-		li = &DDS::loadInfoDXT1;
-	}
-	else if (isDXT3(hdr.pixelFormat))
-	{
-		li = &DDS::loadInfoDXT3;
-	}
-	else if (isDXT5(hdr.pixelFormat))
-	{
-		li = &DDS::loadInfoDXT5;
-	}
-	else if (isBGRA8(hdr.pixelFormat))
-	{
-		li = &DDS::loadInfoBGRA8;
-	}
-	else if (isBGR8(hdr.pixelFormat))
-	{
-		li = &DDS::loadInfoBGR8;
-	}
-	else if (isBGR5A1(hdr.pixelFormat))
-	{
-		li = &DDS::loadInfoBGR5A1;
-	}
-	else if (isBGR565(hdr.pixelFormat))
-	{
-		li = &DDS::loadInfoBGR565;
-	}
-	else if (isINDEX8(hdr.pixelFormat))
-	{
-		li = &DDS::loadInfoIndex8;
-	}
-	else
-	{
-		g_log_error.log("renderer", "Unsupported DDS format %s", m_path.c_str());
-		return false;
-	}
-
-	glGenTextures(1, &m_id);
-	if (m_id == 0)
-	{
-		g_log_error.log("renderer", "Error generating OpenGL texture %s", m_path.c_str());
-		return false;
-	}
-
-	glBindTexture(GL_TEXTURE_2D, m_id);
-
-	glTexParameteri(GL_TEXTURE_2D, GL_GENERATE_MIPMAP, GL_FALSE);
-	mipMapCount = (hdr.dwFlags & DDS::DDSD_MIPMAPCOUNT) ? hdr.dwMipMapCount : 1;
-	if (li->compressed)
-	{
-		uint32_t size = max(li->divSize, width) / li->divSize * max(li->divSize, height) / li->divSize * li->blockBytes;
-		ASSERT(size == hdr.dwPitchOrLinearSize);
-		ASSERT(hdr.dwFlags & DDS::DDSD_LINEARSIZE);
-		if (size != hdr.dwPitchOrLinearSize || (hdr.dwFlags & DDS::DDSD_LINEARSIZE) == 0)
-		{
-<<<<<<< HEAD
-			LUX_DELETE_ARRAY(buffer);
-			g_log_warning.log("renderer", "Unsupported color mode %s", m_path.c_str());
-			return;
-=======
-			glDeleteTextures(1, &m_id);
-			g_log_error.log("renderer", "Unsupported DDS format %s", m_path.c_str());
-			return false;
->>>>>>> 4856a68d
-		}
-		unsigned char * data = LUX_NEW_ARRAY(unsigned char, size);
-		ASSERT(data);
-		for (uint32_t ix = 0; ix < mipMapCount; ++ix)
-		{
-			file->read(data, size);
-			glCompressedTexImage2D(GL_TEXTURE_2D, ix, li->internalFormat, width, height, 0, size, data);
-			width = (width + 1) >> 1;
-			height = (height + 1) >> 1;
-			size = max(li->divSize, width) / li->divSize * max(li->divSize, height) / li->divSize * li->blockBytes;
-		}
-		LUX_DELETE_ARRAY(data);
-	}
-	else if (li->palette)
-	{
-		ASSERT(hdr.dwFlags & DDS::DDSD_PITCH);
-		ASSERT(hdr.pixelFormat.dwRGBBitCount == 8);
-		if ((hdr.dwFlags & DDS::DDSD_PITCH) == 0 || hdr.pixelFormat.dwRGBBitCount != 8)
-		{
-			glDeleteTextures(1, &m_id);
-			g_log_error.log("renderer", "Unsupported DDS format %s", m_path.c_str());
-			return false;
-		}
-		uint32_t size = hdr.dwPitchOrLinearSize * height;
-		ASSERT(size == width * height * li->blockBytes);
-		if (size != width * height * li->blockBytes)
-		{
-			glDeleteTextures(1, &m_id);
-			g_log_error.log("renderer", "Unsupported DDS format or corrupted DDS %s", m_path.c_str());
-			return false;
-		}
-		unsigned char * data = LUX_NEW_ARRAY(unsigned char, size);
-		uint32_t palette[256];
-		uint32_t * unpacked = LUX_NEW_ARRAY(uint32_t, size);
-		file->read(palette, 4 * 256);
-		for (uint32_t ix = 0; ix < mipMapCount; ++ix)
-		{
-			file->read(data, size);
-			for (uint32_t zz = 0; zz < size; ++zz)
-			{
-				unpacked[zz] = palette[data[zz]];
-			}
-			glPixelStorei(GL_UNPACK_ROW_LENGTH, height);
-			glTexImage2D(GL_TEXTURE_2D, ix, li->internalFormat, width, height, 0, li->externalFormat, li->type, unpacked);
-			width = (width + 1) >> 1;
-			height = (height + 1) >> 1;
-			size = width * height * li->blockBytes;
-		}
-		LUX_DELETE_ARRAY(data);
-		LUX_DELETE_ARRAY(unpacked);
-	}
-	else
-	{
-		if (li->swap)
-		{
-			glPixelStorei(GL_UNPACK_SWAP_BYTES, GL_TRUE);
-		}
-		uint32_t size = width * height * li->blockBytes;
-		unsigned char * data = LUX_NEW_ARRAY(unsigned char, size);
-		for (uint32_t ix = 0; ix < mipMapCount; ++ix)
-		{
-			file->read(data, size);
-			glPixelStorei(GL_UNPACK_ROW_LENGTH, height);
-			glTexImage2D(GL_TEXTURE_2D, ix, li->internalFormat, width, height, 0, li->externalFormat, li->type, data);
-			width = (width+ 1) >> 1;
-			height = (height + 1) >> 1;
-			size = width * height * li->blockBytes;
-		}
-		LUX_DELETE_ARRAY(data);
-		glPixelStorei(GL_UNPACK_SWAP_BYTES, GL_FALSE);
-	}
-	glTexParameteri(GL_TEXTURE_2D, GL_TEXTURE_MAX_LEVEL, mipMapCount - 1);
-
-	return true;
-}
-
-void Texture::loaded(FS::IFile* file, bool success, FS::FileSystem& fs)
-{
-	TODO("Optimize it! Buffer is not necesary at all and image_dest might be shared.");
-	if (success)
-	{
-		const char* path = m_path.c_str();
-		int len = m_path.length();
-		if (len > 3 && strcmp(path + len - 4, ".dds") == 0)
-		{
-			bool loaded = loadDDS(file);
-			ASSERT(loaded);
-		}
-		else
-		{
-			bool loaded = loadTGA(file);
-		}
-
-		m_size = file->size();
-		decrementDepCount();
-	}
-	else
-	{
-		g_log_error.log("renderer", "Error loading texture %s", m_path.c_str());
-	}
-	
-	fs.close(file);
-}
-
-
-void Texture::doUnload(void)
-{
-	TODO("Implement Shader Unload");
-
-	m_size = 0;
-	onEmpty();
-}
-
-FS::ReadCallback Texture::getReadCallback()
-{
-	FS::ReadCallback cb;
-	cb.bind<Texture, &Texture::loaded>(this);
-	return cb;
-}
-
-} // ~namespace Lux
+#include "graphics/gl_ext.h"
+#include "core/file_system.h"
+#include "core/ifile.h"
+#include "core/log.h"
+#include "graphics/texture.h"
+
+namespace Lux
+{
+
+
+namespace DDS
+{
+	static const uint32_t DDS_MAGIC = 0x20534444; //  little-endian
+	static const uint32_t DDSD_CAPS = 0x00000001;
+	static const uint32_t DDSD_HEIGHT = 0x00000002;
+	static const uint32_t DDSD_WIDTH = 0x00000004;
+	static const uint32_t DDSD_PITCH = 0x00000008;
+	static const uint32_t DDSD_PIXELFORMAT = 0x00001000;
+	static const uint32_t DDSD_MIPMAPCOUNT = 0x00020000;
+	static const uint32_t DDSD_LINEARSIZE = 0x00080000;
+	static const uint32_t DDSD_DEPTH = 0x00800000;
+	static const uint32_t DDPF_ALPHAPIXELS = 0x00000001;
+	static const uint32_t DDPF_FOURCC = 0x00000004;
+	static const uint32_t DDPF_INDEXED = 0x00000020;
+	static const uint32_t DDPF_RGB = 0x00000040;
+	static const uint32_t DDSCAPS_COMPLEX = 0x00000008;
+	static const uint32_t DDSCAPS_TEXTURE = 0x00001000;
+	static const uint32_t DDSCAPS_MIPMAP = 0x00400000;
+	static const uint32_t DDSCAPS2_CUBEMAP = 0x00000200;
+	static const uint32_t DDSCAPS2_CUBEMAP_POSITIVEX = 0x00000400;
+	static const uint32_t DDSCAPS2_CUBEMAP_NEGATIVEX = 0x00000800;
+	static const uint32_t DDSCAPS2_CUBEMAP_POSITIVEY = 0x00001000;
+	static const uint32_t DDSCAPS2_CUBEMAP_NEGATIVEY = 0x00002000;
+	static const uint32_t DDSCAPS2_CUBEMAP_POSITIVEZ = 0x00004000;
+	static const uint32_t DDSCAPS2_CUBEMAP_NEGATIVEZ = 0x00008000;
+	static const uint32_t DDSCAPS2_VOLUME = 0x00200000;
+	static const uint32_t D3DFMT_DXT1 = '1TXD';
+	static const uint32_t D3DFMT_DXT2 = '2TXD';
+	static const uint32_t D3DFMT_DXT3 = '3TXD';
+	static const uint32_t D3DFMT_DXT4 = '4TXD';
+	static const uint32_t D3DFMT_DXT5 = '5TXD';
+
+	struct PixelFormat {
+		uint32_t dwSize;
+		uint32_t dwFlags;
+		uint32_t dwFourCC;
+		uint32_t dwRGBBitCount;
+		uint32_t dwRBitMask;
+		uint32_t dwGBitMask;
+		uint32_t dwBBitMask;
+		uint32_t dwAlphaBitMask;
+	};
+
+	struct Caps2 {
+		uint32_t dwCaps1;
+		uint32_t dwCaps2;
+		uint32_t dwDDSX;
+		uint32_t dwReserved;
+	};
+
+	union Header {
+		struct {
+			uint32_t dwMagic;
+			uint32_t dwSize;
+			uint32_t dwFlags;
+			uint32_t dwHeight;
+			uint32_t dwWidth;
+			uint32_t dwPitchOrLinearSize;
+			uint32_t dwDepth;
+			uint32_t dwMipMapCount;
+			uint32_t dwReserved1[11];
+
+			PixelFormat pixelFormat;
+			Caps2 caps2;
+
+			uint32_t dwReserved2;
+		};
+		char data[128];
+	};
+
+	struct LoadInfo {
+		bool compressed;
+		bool swap;
+		bool palette;
+		uint32_t divSize;
+		uint32_t blockBytes;
+		GLenum internalFormat;
+		GLenum externalFormat;
+		GLenum type;
+	};
+
+	static bool isDXT1(PixelFormat& pf)
+	{
+		return ((pf.dwFlags & DDPF_FOURCC) && (pf.dwFourCC == D3DFMT_DXT1));
+	}
+
+	static bool isDXT3(PixelFormat& pf)
+	{
+		return ((pf.dwFlags & DDPF_FOURCC) && (pf.dwFourCC == D3DFMT_DXT3));
+
+	}
+
+	static bool isDXT5(PixelFormat& pf)
+	{
+		return ((pf.dwFlags & DDPF_FOURCC) && (pf.dwFourCC == D3DFMT_DXT5));
+	}
+
+	static bool isBGRA8(PixelFormat& pf)
+	{
+		return ((pf.dwFlags & DDPF_RGB)
+			&& (pf.dwFlags & DDPF_ALPHAPIXELS)
+			&& (pf.dwRGBBitCount == 32)
+			&& (pf.dwRBitMask == 0xff0000)
+			&& (pf.dwGBitMask == 0xff00)
+			&& (pf.dwBBitMask == 0xff)
+			&& (pf.dwAlphaBitMask == 0xff000000U));
+	}
+
+	static bool isBGR8(PixelFormat& pf)
+	{
+		return ((pf.dwFlags & DDPF_ALPHAPIXELS)
+			&& !(pf.dwFlags & DDPF_ALPHAPIXELS)
+			&& (pf.dwRGBBitCount == 24)
+			&& (pf.dwRBitMask == 0xff0000)
+			&& (pf.dwGBitMask == 0xff00)
+			&& (pf.dwBBitMask == 0xff));
+	}
+
+	static bool isBGR5A1(PixelFormat& pf)
+	{
+		return ((pf.dwFlags & DDPF_RGB)
+			&& (pf.dwFlags & DDPF_ALPHAPIXELS)
+			&& (pf.dwRGBBitCount == 16)
+			&& (pf.dwRBitMask == 0x00007c00)
+			&& (pf.dwGBitMask == 0x000003e0)
+			&& (pf.dwBBitMask == 0x0000001f)
+			&& (pf.dwAlphaBitMask == 0x00008000));
+	}
+
+	static bool isBGR565(PixelFormat& pf)
+	{
+		return ((pf.dwFlags & DDPF_RGB)
+			&& !(pf.dwFlags & DDPF_ALPHAPIXELS)
+			&& (pf.dwRGBBitCount == 16)
+			&& (pf.dwRBitMask == 0x0000f800)
+			&& (pf.dwGBitMask == 0x000007e0)
+			&& (pf.dwBBitMask == 0x0000001f));
+	}
+
+	static bool isINDEX8(PixelFormat& pf)
+	{
+		return ((pf.dwFlags & DDPF_INDEXED) && (pf.dwRGBBitCount == 8));
+	}
+
+	static LoadInfo loadInfoDXT1 = {
+		true, false, false, 4, 8, GL_COMPRESSED_RGBA_S3TC_DXT1
+	};
+	static LoadInfo loadInfoDXT3 = {
+		true, false, false, 4, 16, GL_COMPRESSED_RGBA_S3TC_DXT3
+	};
+	static LoadInfo loadInfoDXT5 = {
+		true, false, false, 4, 16, GL_COMPRESSED_RGBA_S3TC_DXT5
+	};
+	static LoadInfo loadInfoBGRA8 = {
+		false, false, false, 1, 4, GL_RGBA8, GL_BGRA, GL_UNSIGNED_BYTE
+	};
+	static LoadInfo loadInfoBGR8 = {
+		false, false, false, 1, 3, GL_RGB8, GL_BGR, GL_UNSIGNED_BYTE
+	};
+	static LoadInfo loadInfoBGR5A1 = {
+		false, true, false, 1, 2, GL_RGB5_A1, GL_BGRA, GL_UNSIGNED_SHORT_1_5_5_5_REV
+	};
+	static LoadInfo loadInfoBGR565 = {
+		false, true, false, 1, 2, GL_RGB5, GL_RGB, GL_UNSIGNED_SHORT_5_6_5
+	};
+	static LoadInfo loadInfoIndex8 = {
+		false, false, true, 1, 1, GL_RGB8, GL_BGRA, GL_UNSIGNED_BYTE
+	};
+}
+
+
+#pragma pack(1) 
+struct TGAHeader 
+{
+	char  idLength;
+	char  colourMapType;
+	char  dataType;
+	short int colourMapOrigin;
+	short int colourMapLength;
+	char  colourMapDepth;
+	short int xOrigin;
+	short int yOrigin;
+	short int width;
+	short int height;
+	char  bitsPerPixel;
+	char  imageDescriptor;
+};
+#pragma pack()
+
+
+Texture::Texture(const Path& path, ResourceManager& resource_manager)
+	: Resource(path, resource_manager)
+{
+	glGenTextures(1, &m_id);
+}
+
+Texture::~Texture()
+{
+	glDeleteTextures(1, &m_id);
+}
+
+bool Texture::create(int w, int h)
+{
+	glBindTexture(GL_TEXTURE_2D, m_id);
+	glTexParameteri(GL_TEXTURE_2D, GL_TEXTURE_MIN_FILTER, GL_LINEAR);
+	glTexParameteri(GL_TEXTURE_2D, GL_TEXTURE_MAG_FILTER, GL_LINEAR);
+	glTexParameteri(GL_TEXTURE_2D, GL_TEXTURE_WRAP_S, GL_CLAMP_TO_EDGE);
+	glTexParameteri(GL_TEXTURE_2D, GL_TEXTURE_WRAP_T, GL_CLAMP_TO_EDGE);
+	glTexImage2D(GL_TEXTURE_2D, 0, GL_RGBA, w, h, 0, GL_RGBA, GL_UNSIGNED_BYTE, 0);
+	return true;
+}
+
+void Texture::apply(int unit)
+{
+	glActiveTexture(GL_TEXTURE0 + unit); 
+	glBindTexture(GL_TEXTURE_2D, m_id);
+	glEnable(GL_TEXTURE_2D);
+}
+
+
+bool Texture::loadTGA(FS::IFile* file)
+{
+	int buffer_size = file->size();
+	char* buffer = LUX_NEW_ARRAY(char, buffer_size);
+	file->read(buffer, buffer_size);
+
+	TGAHeader header;
+	memcpy(&header, buffer, sizeof(TGAHeader));
+
+	int color_mode = header.bitsPerPixel / 8;
+	int image_size = header.width * header.height * 4;
+
+	if (header.dataType != 2)
+	{
+		LUX_DELETE_ARRAY(buffer);
+		g_log_error.log("renderer", "Unsupported texture format %s", m_path);
+		return false;
+	}
+
+	if (color_mode < 3)
+	{
+		LUX_DELETE_ARRAY(buffer);
+		g_log_error.log("renderer", "Unsupported color mode %s", m_path);
+		return false;
+	}
+
+	const char* image_src = buffer + sizeof(TGAHeader);
+	unsigned char* image_dest = LUX_NEW_ARRAY(unsigned char, image_size);
+
+	// Targa is BGR, swap to RGB, add alpha and flip Y axis
+	for (long y = 0; y < header.height; y++)
+	{
+		long read_index = y * header.width * color_mode;
+		long write_index = ((header.imageDescriptor & 32) != 0) ? read_index : y * header.width * 4;
+		for (long x = 0; x < header.width; x++)
+		{
+			image_dest[write_index] = image_src[read_index + 2];
+			image_dest[write_index + 1] = image_src[read_index + 1];
+			image_dest[write_index + 2] = image_src[read_index];
+			if (color_mode == 4)
+				image_dest[write_index + 3] = image_src[read_index + 3];
+			else
+				image_dest[write_index + 3] = 255;
+
+			write_index += 4;
+			read_index += color_mode;
+		}
+	}
+
+	glGenTextures(1, &m_id);
+	if (m_id == 0)
+	{
+		LUX_DELETE_ARRAY(buffer);
+		LUX_DELETE_ARRAY(image_dest);
+		return false;
+	}
+
+	glBindTexture(GL_TEXTURE_2D, m_id);
+
+	glTexImage2D(GL_TEXTURE_2D, 0, GL_RGBA, header.width, header.height, 0, GL_RGBA, GL_UNSIGNED_BYTE, image_dest);
+	glTexParameteri(GL_TEXTURE_2D, GL_TEXTURE_MIN_FILTER, GL_LINEAR);
+	glTexParameteri(GL_TEXTURE_2D, GL_TEXTURE_MAG_FILTER, GL_LINEAR);
+
+	/*glTexParameteri(GL_TEXTURE_2D, GL_TEXTURE_WRAP_S, GL_CLAMP_TO_EDGE);
+	glTexParameteri(GL_TEXTURE_2D, GL_TEXTURE_WRAP_T, GL_CLAMP_TO_EDGE);*/
+
+	LUX_DELETE_ARRAY(image_dest);
+	LUX_DELETE_ARRAY(buffer);
+	return true;
+}
+
+
+bool Texture::loadDDS(FS::IFile* file)
+{
+	DDS::Header hdr;
+	uint32_t width = 0;
+	uint32_t height = 0;
+	uint32_t mipMapCount = 0;
+
+	file->read(&hdr, sizeof(hdr));
+	ASSERT(hdr.dwMagic == DDS::DDS_MAGIC);
+	ASSERT(hdr.dwSize == 124);
+
+	if (hdr.dwMagic != DDS::DDS_MAGIC || hdr.dwSize != 124 ||
+		!(hdr.dwFlags & DDS::DDSD_PIXELFORMAT) || !(hdr.dwFlags & DDS::DDSD_CAPS))
+	{
+		g_log_error.log("renderer", "Wrong dds format or corrupted dds %s", m_path.c_str());
+		return false;
+	}
+
+	width = hdr.dwWidth;
+	height = hdr.dwHeight;
+	ASSERT(!(width & (width - 1)));
+	ASSERT(!(height & (height - 1)));
+	if ((width & (width - 1)) || (height & (height - 1)))
+	{
+		g_log_error.log("renderer", "Wrong dds format %s", m_path.c_str());
+		return false;
+	}
+
+	DDS::LoadInfo* li;
+
+	if (isDXT1(hdr.pixelFormat))
+	{
+		li = &DDS::loadInfoDXT1;
+	}
+	else if (isDXT3(hdr.pixelFormat))
+	{
+		li = &DDS::loadInfoDXT3;
+	}
+	else if (isDXT5(hdr.pixelFormat))
+	{
+		li = &DDS::loadInfoDXT5;
+	}
+	else if (isBGRA8(hdr.pixelFormat))
+	{
+		li = &DDS::loadInfoBGRA8;
+	}
+	else if (isBGR8(hdr.pixelFormat))
+	{
+		li = &DDS::loadInfoBGR8;
+	}
+	else if (isBGR5A1(hdr.pixelFormat))
+	{
+		li = &DDS::loadInfoBGR5A1;
+	}
+	else if (isBGR565(hdr.pixelFormat))
+	{
+		li = &DDS::loadInfoBGR565;
+	}
+	else if (isINDEX8(hdr.pixelFormat))
+	{
+		li = &DDS::loadInfoIndex8;
+	}
+	else
+	{
+		g_log_error.log("renderer", "Unsupported DDS format %s", m_path.c_str());
+		return false;
+	}
+
+	glGenTextures(1, &m_id);
+	if (m_id == 0)
+	{
+		g_log_error.log("renderer", "Error generating OpenGL texture %s", m_path.c_str());
+		return false;
+	}
+
+	glBindTexture(GL_TEXTURE_2D, m_id);
+
+	glTexParameteri(GL_TEXTURE_2D, GL_GENERATE_MIPMAP, GL_FALSE);
+	mipMapCount = (hdr.dwFlags & DDS::DDSD_MIPMAPCOUNT) ? hdr.dwMipMapCount : 1;
+	if (li->compressed)
+	{
+		uint32_t size = max(li->divSize, width) / li->divSize * max(li->divSize, height) / li->divSize * li->blockBytes;
+		ASSERT(size == hdr.dwPitchOrLinearSize);
+		ASSERT(hdr.dwFlags & DDS::DDSD_LINEARSIZE);
+		if (size != hdr.dwPitchOrLinearSize || (hdr.dwFlags & DDS::DDSD_LINEARSIZE) == 0)
+		{
+			glDeleteTextures(1, &m_id);
+			g_log_error.log("renderer", "Unsupported DDS format %s", m_path.c_str());
+			return false;
+		}
+		unsigned char * data = LUX_NEW_ARRAY(unsigned char, size);
+		ASSERT(data);
+		for (uint32_t ix = 0; ix < mipMapCount; ++ix)
+		{
+			file->read(data, size);
+			glCompressedTexImage2D(GL_TEXTURE_2D, ix, li->internalFormat, width, height, 0, size, data);
+			width = (width + 1) >> 1;
+			height = (height + 1) >> 1;
+			size = max(li->divSize, width) / li->divSize * max(li->divSize, height) / li->divSize * li->blockBytes;
+		}
+		LUX_DELETE_ARRAY(data);
+	}
+	else if (li->palette)
+	{
+		ASSERT(hdr.dwFlags & DDS::DDSD_PITCH);
+		ASSERT(hdr.pixelFormat.dwRGBBitCount == 8);
+		if ((hdr.dwFlags & DDS::DDSD_PITCH) == 0 || hdr.pixelFormat.dwRGBBitCount != 8)
+		{
+			glDeleteTextures(1, &m_id);
+			g_log_error.log("renderer", "Unsupported DDS format %s", m_path.c_str());
+			return false;
+		}
+		uint32_t size = hdr.dwPitchOrLinearSize * height;
+		ASSERT(size == width * height * li->blockBytes);
+		if (size != width * height * li->blockBytes)
+		{
+			glDeleteTextures(1, &m_id);
+			g_log_error.log("renderer", "Unsupported DDS format or corrupted DDS %s", m_path.c_str());
+			return false;
+		}
+		unsigned char * data = LUX_NEW_ARRAY(unsigned char, size);
+		uint32_t palette[256];
+		uint32_t * unpacked = LUX_NEW_ARRAY(uint32_t, size);
+		file->read(palette, 4 * 256);
+		for (uint32_t ix = 0; ix < mipMapCount; ++ix)
+		{
+			file->read(data, size);
+			for (uint32_t zz = 0; zz < size; ++zz)
+			{
+				unpacked[zz] = palette[data[zz]];
+			}
+			glPixelStorei(GL_UNPACK_ROW_LENGTH, height);
+			glTexImage2D(GL_TEXTURE_2D, ix, li->internalFormat, width, height, 0, li->externalFormat, li->type, unpacked);
+			width = (width + 1) >> 1;
+			height = (height + 1) >> 1;
+			size = width * height * li->blockBytes;
+		}
+		LUX_DELETE_ARRAY(data);
+		LUX_DELETE_ARRAY(unpacked);
+	}
+	else
+	{
+		if (li->swap)
+		{
+			glPixelStorei(GL_UNPACK_SWAP_BYTES, GL_TRUE);
+		}
+		uint32_t size = width * height * li->blockBytes;
+		unsigned char * data = LUX_NEW_ARRAY(unsigned char, size);
+		for (uint32_t ix = 0; ix < mipMapCount; ++ix)
+		{
+			file->read(data, size);
+			glPixelStorei(GL_UNPACK_ROW_LENGTH, height);
+			glTexImage2D(GL_TEXTURE_2D, ix, li->internalFormat, width, height, 0, li->externalFormat, li->type, data);
+			width = (width+ 1) >> 1;
+			height = (height + 1) >> 1;
+			size = width * height * li->blockBytes;
+		}
+		LUX_DELETE_ARRAY(data);
+		glPixelStorei(GL_UNPACK_SWAP_BYTES, GL_FALSE);
+	}
+	glTexParameteri(GL_TEXTURE_2D, GL_TEXTURE_MAX_LEVEL, mipMapCount - 1);
+
+	return true;
+}
+
+void Texture::loaded(FS::IFile* file, bool success, FS::FileSystem& fs)
+{
+	TODO("Optimize it! Buffer is not necesary at all and image_dest might be shared.");
+	if (success)
+	{
+		const char* path = m_path.c_str();
+		int len = m_path.length();
+		if (len > 3 && strcmp(path + len - 4, ".dds") == 0)
+		{
+			bool loaded = loadDDS(file);
+			ASSERT(loaded);
+		}
+		else
+		{
+			bool loaded = loadTGA(file);
+		}
+
+		m_size = file->size();
+		decrementDepCount();
+	}
+	else
+	{
+		g_log_error.log("renderer", "Error loading texture %s", m_path.c_str());
+	}
+	
+	fs.close(file);
+}
+
+
+void Texture::doUnload(void)
+{
+	TODO("Implement Shader Unload");
+
+	m_size = 0;
+	onEmpty();
+}
+
+FS::ReadCallback Texture::getReadCallback()
+{
+	FS::ReadCallback cb;
+	cb.bind<Texture, &Texture::loaded>(this);
+	return cb;
+}
+
+} // ~namespace Lux